/*
 * Copyright © 2019, 2020 Peter Doornbosch
 *
 * This file is part of Kwik, a QUIC client Java library
 *
 * Kwik is free software: you can redistribute it and/or modify it under
 * the terms of the GNU Lesser General Public License as published by the
 * Free Software Foundation, either version 3 of the License, or (at your option)
 * any later version.
 *
 * Kwik is distributed in the hope that it will be useful, but
 * WITHOUT ANY WARRANTY; without even the implied warranty of MERCHANTABILITY or
 * FITNESS FOR A PARTICULAR PURPOSE. See the GNU Lesser General Public License for
 * more details.
 *
 * You should have received a copy of the GNU Lesser General Public License
 * along with this program. If not, see <http://www.gnu.org/licenses/>.
 */
package net.luminis.quic;

import net.luminis.quic.cid.ConnectionIdInfo;
import net.luminis.quic.cid.DestinationConnectionIdRegistry;
import net.luminis.quic.cid.SourceConnectionIdRegistry;
import net.luminis.quic.frame.*;
import net.luminis.quic.log.Logger;
import net.luminis.quic.packet.*;
import net.luminis.quic.recovery.RecoveryManager;
import net.luminis.quic.stream.EarlyDataStream;
import net.luminis.quic.stream.FlowControl;
import net.luminis.quic.stream.QuicStream;
import net.luminis.quic.stream.StreamManager;
import net.luminis.tls.*;

import java.io.IOException;
import java.net.*;
import java.nio.ByteBuffer;
import java.nio.file.Path;
import java.security.interfaces.ECKey;
import java.security.interfaces.ECPrivateKey;
import java.security.interfaces.ECPublicKey;
import java.time.Duration;
import java.time.Instant;
import java.util.*;
import java.util.concurrent.CopyOnWriteArrayList;
import java.util.concurrent.CountDownLatch;
import java.util.concurrent.TimeUnit;
import java.util.function.Consumer;
import java.util.stream.Collectors;

import static net.luminis.quic.EarlyDataStatus.*;
import static net.luminis.quic.EncryptionLevel.*;
import static net.luminis.tls.ByteUtils.bytesToHex;
import static net.luminis.tls.Tls13.generateKeys;


/**
 * Creates and maintains a QUIC connection with a QUIC server.
 */
public class QuicConnectionImpl implements QuicConnection, PacketProcessor {

    enum Status {
        Idle,
        Handshaking,
        HandshakeError,
        Connected,
        Closing,
        Draining,
        Error
    }

    private final Logger log;
    private final Version quicVersion;
    private final String host;
    private final int port;
    private final QuicSessionTicket sessionTicket;
    private final TlsState tlsState;
    private final DatagramSocket socket;
    private final InetAddress serverAddress;
    private final Sender sender;
    private final Receiver receiver;
    private final StreamManager streamManager;
    private final ECPrivateKey privateKey;
    private final ECPublicKey publicKey;
    private volatile byte[] token;
    private final ConnectionSecrets connectionSecrets;
    private final List<CryptoStream> cryptoStreams = new ArrayList<>();
    private volatile Status connectionState;
    private final CountDownLatch handshakeFinishedCondition = new CountDownLatch(1);
    private final CountDownLatch drainingSignal = new CountDownLatch(1);
    private volatile TransportParameters peerTransportParams;
    private volatile TransportParameters transportParams;
    private volatile FlowControl flowController;
    private HandshakeState handshakeState = HandshakeState.Initial;
    private List<HandshakeStateListener> handshakeStateListeners = new CopyOnWriteArrayList<>();
    private DestinationConnectionIdRegistry destConnectionIds;
    private SourceConnectionIdRegistry sourceConnectionIds;
    private KeepAliveActor keepAliveActor;
    private String applicationProtocol;
    private long flowControlMax;
    private long flowControlLastAdvertised;
    private long flowControlIncrement;
    private long largestPacketNumber;
    private final List<QuicSessionTicket> newSessionTickets = Collections.synchronizedList(new ArrayList<>());
    private boolean ignoreVersionNegotiation;
    private volatile EarlyDataStatus earlyDataStatus = None;
    private List<QuicFrame> queuedZeroRttFrames = new ArrayList<>();


<<<<<<< HEAD
    private QuicConnectionImpl(String host, int port, NewSessionTicket sessionTicket, Version quicVersion, Logger log, String proxyHost, Path secretsFile, Integer initialRtt, Integer cidLength) throws UnknownHostException, SocketException {
=======
    private QuicConnectionImpl(String host, int port, QuicSessionTicket sessionTicket, Version quicVersion, Logger log, String proxyHost, Path secretsFile, Integer initialRtt) throws UnknownHostException, SocketException {
>>>>>>> f13b84f8
        log.info("Creating connection with " + host + ":" + port + " with " + quicVersion);
        this.host = host;
        this.port = port;
        serverAddress = InetAddress.getByName(proxyHost != null? proxyHost: host);
        this.sessionTicket = sessionTicket;
        this.quicVersion = quicVersion;
        this.log = log;

        socket = new DatagramSocket();
        sender = new Sender(socket, 1500, log, serverAddress, port, this, initialRtt);
        receiver = new Receiver(this, socket, 1500, log);
        streamManager = new StreamManager(this, log);
        tlsState = sessionTicket == null? new QuicTlsState(quicVersion): new QuicTlsState(quicVersion, sessionTicket);
        connectionSecrets = new ConnectionSecrets(quicVersion, secretsFile, log);
        sourceConnectionIds = new SourceConnectionIdRegistry(cidLength, log);
        destConnectionIds = new DestinationConnectionIdRegistry(log);
        transportParams = new TransportParameters(60, 250_000, 3 , 3);
        flowControlMax = transportParams.getInitialMaxData();
        flowControlLastAdvertised = flowControlMax;
        flowControlIncrement = flowControlMax / 10;

        try {
            ECKey[] keys = generateKeys("secp256r1");
            privateKey = (ECPrivateKey) keys[0];
            publicKey = (ECPublicKey) keys[1];
        } catch (Exception e) {
            throw new RuntimeException("Failed to generate key pair.");
        }

        connectionState = Status.Idle;
    }

    /**
     * Set up the connection with the server.
     */
    public void connect(int connectionTimeout) throws IOException {
        connect(connectionTimeout, null);
    }

    public void connect(int connectionTimeout, TransportParameters transportParameters) throws IOException {
        String alpn = "hq-" + quicVersion.toString().substring(quicVersion.toString().length() - 2);
        connect(connectionTimeout, alpn, transportParameters, null);
    }

   /**
     * Set up the connection with the server, enabling use of 0-RTT data.
     * The early data is sent on a bidirectional stream and is assumed to be complete (i.e. the output stream is closed
     * after sending the data).
     * @param connectionTimeout
     * @param earlyData
     * @return
     * @throws IOException
     */
    public synchronized List<QuicStream> connect(int connectionTimeout, String applicationProtocol, TransportParameters transportParameters, List<StreamEarlyData> earlyData) throws IOException {
        this.applicationProtocol = applicationProtocol;
        if (transportParameters != null) {
            this.transportParams = transportParameters;
        }
        if (earlyData == null) {
            earlyData = Collections.emptyList();
        }

        log.info(String.format("Original destination connection id: %s (scid: %s)", bytesToHex(destConnectionIds.getCurrent()), bytesToHex(sourceConnectionIds.getCurrent())));
        generateInitialKeys();

        receiver.start();
        sender.start(connectionSecrets);
        startReceiverLoop();

        startHandshake(applicationProtocol, !earlyData.isEmpty());

        List<QuicStream> earlyDataStreams = sendEarlyData(earlyData);

        try {
            boolean handshakeFinished = handshakeFinishedCondition.await(connectionTimeout, TimeUnit.MILLISECONDS);
            if (!handshakeFinished) {
                throw new ConnectException("Connection timed out");
            }
            else if (connectionState != Status.Connected) {
                throw new ConnectException("Handshake error");
            }
        }
        catch (InterruptedException e) {
            throw new RuntimeException();  // Should not happen.
        }

        if (!earlyData.isEmpty()) {
            if (earlyDataStatus != Accepted) {
                log.info("Server did not accept early data; retransmitting all data.");
            }
            for (QuicStream stream: earlyDataStreams) {
                if (stream != null) {
                    ((EarlyDataStream) stream).writeRemaining(earlyDataStatus == Accepted);
                }
            }
        }
        return earlyDataStreams;
    }

    private List<QuicStream> sendEarlyData(List<StreamEarlyData> streamEarlyDataList) throws IOException {
        if (!streamEarlyDataList.isEmpty()) {
            TransportParameters rememberedTransportParameters = new TransportParameters();
            sessionTicket.copyTo(rememberedTransportParameters);
            setPeerTransportParameters(rememberedTransportParameters);
            // https://tools.ietf.org/html/draft-ietf-quic-tls-27#section-4.5
            // "the amount of data which the client can send in 0-RTT is controlled by the "initial_max_data"
            //   transport parameter supplied by the server"
            long earlyDataSizeLeft = sessionTicket.getEarlyDataMaxSize();

            List<QuicStream> earlyDataStreams = new ArrayList<>();
            for (StreamEarlyData streamEarlyData: streamEarlyDataList) {
                EarlyDataStream earlyDataStream = streamManager.createEarlyDataStream(true);
                if (earlyDataStream != null) {
                    earlyDataStream.writeEarlyData(streamEarlyData.data, streamEarlyData.closeOutput, earlyDataSizeLeft);
                    earlyDataSizeLeft = Long.max(0, earlyDataSizeLeft - streamEarlyData.data.length);
                }
                else {
                    log.info("Creating early data stream failed, max bidi streams = " + rememberedTransportParameters.getInitialMaxStreamsBidi());
                }
                earlyDataStreams.add(earlyDataStream);
            }
            sendQueuedZeroRttFrames();
            earlyDataStatus = Requested;
            return earlyDataStreams;
        }
        else {
            return Collections.emptyList();
        }
    }

    public void keepAlive(int seconds) {
        if (connectionState != Status.Connected) {
            throw new IllegalStateException("keep alive can only be set when connected");
        }

        keepAliveActor = new KeepAliveActor(quicVersion, seconds, (int) peerTransportParams.getMaxIdleTimeout(), this);
    }

    public void ping() {
        if (connectionState == Status.Connected) {
            QuicPacket packet = createPacket(App, new PingFrame(quicVersion));
            send(packet, "ping");
        }
        else {
            throw new IllegalStateException("not connected");
        }
    }

    private void startReceiverLoop() {
        Thread receiverThread = new Thread(this::receiveAndProcessPackets, "receiver-loop");
        receiverThread.setDaemon(true);
        receiverThread.start();
    }

    private void receiveAndProcessPackets() {
        Thread currentThread = Thread.currentThread();
        int receivedPacketCounter = 0;

        try {
            while (! currentThread.isInterrupted()) {
                RawPacket rawPacket = receiver.get(15);
                if (rawPacket != null) {
                    Duration processDelay = Duration.between(rawPacket.getTimeReceived(), Instant.now());
                    log.raw("Start processing packet " + ++receivedPacketCounter + " (" + rawPacket.getLength() + " bytes)", rawPacket.getData(), 0, rawPacket.getLength());
                    log.debug("Processing delay for packet #" + receivedPacketCounter + ": " + processDelay.toMillis() + " ms");

                    parsePackets(receivedPacketCounter, rawPacket.getTimeReceived(), rawPacket.getData());
                }
            }
        }
        catch (InterruptedException e) {
            log.debug("Terminating receiver loop because of interrupt");
        }
        catch (Exception error) {
            log.error("Terminating receiver loop because of error", error);
            abortConnection(error);
        }
    }

    private void generateInitialKeys() {
        connectionSecrets.computeInitialKeys(destConnectionIds.getCurrent());
    }

    private void startHandshake(String applicationProtocol, boolean withEarlyData) {
        byte[] clientHello = createClientHello(host, publicKey, applicationProtocol, withEarlyData);
        tlsState.clientHelloSend(privateKey, clientHello);
        connectionSecrets.computeEarlySecrets(tlsState);

        InitialPacket clientHelloPacket = (InitialPacket) createPacket(EncryptionLevel.Initial, new CryptoFrame(quicVersion, clientHello));
        // Initial packet should at least be 1200 bytes (https://tools.ietf.org/html/draft-ietf-quic-transport-18#section-14)
        clientHelloPacket.ensureSize(1200);

        connectionState = Status.Handshaking;
        sender.send(clientHelloPacket, "client hello", p -> {});
    }

    public void hasHandshakeKeys() {
        synchronized (handshakeState) {
            if (handshakeState.transitionAllowed(HandshakeState.HasHandshakeKeys)) {
                handshakeState = HandshakeState.HasHandshakeKeys;
                handshakeStateListeners.forEach(l -> l.handshakeStateChangedEvent(handshakeState));
            }
            else {
                log.debug("Handshake state cannot be set to HasHandshakeKeys");
            }
        }
    }

    void finishHandshake(TlsState tlsState) {
        if (tlsState.isServerFinished()) {
            FinishedMessage finishedMessage = new FinishedMessage(tlsState);
            CryptoFrame cryptoFrame = new CryptoFrame(quicVersion, finishedMessage.getBytes());
            QuicPacket finishedPacket = createPacket(Handshake, cryptoFrame);
            sendClientFinished(finishedPacket);
            tlsState.computeApplicationSecrets();
            connectionSecrets.computeApplicationSecrets(tlsState);
            synchronized (handshakeState) {
                if (handshakeState.transitionAllowed(HandshakeState.HasAppKeys)) {
                    handshakeState = HandshakeState.HasAppKeys;
                    handshakeStateListeners.forEach(l -> l.handshakeStateChangedEvent(handshakeState));
                } else {
                    log.debug("Handshake state cannot be set to HasAppKeys");
                }
            }

            connectionState = Status.Connected;
            handshakeFinishedCondition.countDown();
        }
    }

    void sendClientFinished(QuicPacket packet) {
        sender.send(packet, "client finished", p -> {
            QuicFrame frameToRetransmit = packet.getFrames().stream()
                    .filter(frame -> frame instanceof CryptoFrame)
                    .findFirst().get();
            QuicPacket clientFinishedPacket = createPacket(Handshake, frameToRetransmit);
            log.recovery("Retransmitting client finished.");
            sender.send(clientFinishedPacket, "client finished", this::sendClientFinished);
        });
    }

    QuicPacket createPacket(EncryptionLevel level, QuicFrame frame) {
        QuicPacket packet;
        switch (level) {
           case ZeroRTT:
                packet = new ZeroRttPacket(quicVersion, sourceConnectionIds.getCurrent(), destConnectionIds.getCurrent(), frame);
                break;
            case Initial:
                packet = new InitialPacket(quicVersion, sourceConnectionIds.getCurrent(), destConnectionIds.getCurrent(), token, frame);
                break;
            case Handshake:
                packet = new HandshakePacket(quicVersion, sourceConnectionIds.getCurrent(), destConnectionIds.getCurrent(), frame);
                break;
            case App:
                packet = new ShortHeaderPacket(quicVersion, destConnectionIds.getCurrent(), frame);
                break;
            default:
                throw new RuntimeException();  // Cannot happen, just here to satisfy the compiler.
        }
        return packet;
    }

    void parsePackets(int datagram, Instant timeReceived, ByteBuffer data) {
        int packetStart = data.position();
        int packetSize = 0;
        EncryptionLevel highestEncryptionLevelInPacket = null;

        QuicPacket packet;
        try {
            packet = parsePacket(data);
            packetSize = data.position() - packetStart;
            if (highestEncryptionLevelInPacket == null || packet.getEncryptionLevel().higher(highestEncryptionLevelInPacket)) {
                highestEncryptionLevelInPacket = packet.getEncryptionLevel();
            }

            log.received(timeReceived, datagram, packet);
            log.debug("Parsed packet with size " + (data.position() - packetStart) + "; " + data.remaining() + " bytes left.");
            processPacket(timeReceived, packet);
        }
        catch (DecryptionException | MissingKeysException cannotParse) {
            packetSize = data.position() - packetStart;
            // https://tools.ietf.org/html/draft-ietf-quic-transport-24#section-12.2
            // "if decryption fails (...), the receiver (...) MUST attempt to process the remaining packets."
            log.error("Discarding packet (" + packetSize + " bytes) that cannot be decrypted (" + cannotParse + ")");
        }
        catch (InvalidPacketException invalidPacket) {
            // https://tools.ietf.org/html/draft-ietf-quic-transport-27#section-5.2
            // "Invalid packets without packet protection, such as Initial, Retry, or Version Negotiation, MAY be discarded."
            log.debug("Dropping invalid packet");
        }

        if (packetSize > 0 && data.position() < data.limit()) {  
            parsePackets(datagram, timeReceived, data.slice());
        }
        else {
            // Processed all packets in the datagram. Select the "highest" level for ack.
            if (highestEncryptionLevelInPacket != null)
                sender.packetProcessed(highestEncryptionLevelInPacket);
        }
    }

    QuicPacket parsePacket(ByteBuffer data) throws MissingKeysException, DecryptionException, InvalidPacketException {
        if (data.remaining() < 2) {
            throw new InvalidPacketException("packet too short to be valid QUIC packet");
        }
        int flags = data.get();

        if ((flags & 0x40) != 0x40) {
            // https://tools.ietf.org/html/draft-ietf-quic-transport-27#section-17.2
            // https://tools.ietf.org/html/draft-ietf-quic-transport-27#section-17.3
            // "Fixed Bit:  The next bit (0x40) of byte 0 is set to 1.  Packets
            //      containing a zero value for this bit are not valid packets in this
            //      version and MUST be discarded."
            throw new InvalidPacketException();
        }

        QuicPacket packet;
        if ((flags & 0x80) == 0x80) {
            // Long header packet
            packet = createLongHeaderPacket(flags, data);
        }
        else {
            // Short header packet
            packet = new ShortHeaderPacket(quicVersion);
        }
        data.rewind();

        if (packet.getEncryptionLevel() != null) {
            Keys keys = connectionSecrets.getServerSecrets(packet.getEncryptionLevel());
            if (keys == null) {
                // Could happen when, due to packet reordering, the first short header packet arrives before handshake is finished.
                // https://tools.ietf.org/html/draft-ietf-quic-tls-18#section-5.7
                // "Due to reordering and loss, protected packets might be received by an
                //   endpoint before the final TLS handshake messages are received."
                throw new MissingKeysException(packet.getEncryptionLevel());
            }
            packet.parse(data, keys, largestPacketNumber, log, sourceConnectionIds.getConnectionIdlength());
        }
        else {
            packet.parse(data, null, largestPacketNumber, log, 0);
        }

        if (packet.getPacketNumber() != null && packet.getPacketNumber() > largestPacketNumber) {
            largestPacketNumber = packet.getPacketNumber();
        }
        return packet;
    }

    /**
     * Constructs a (yet empty) long header packet based on the packet flags (first byte).
     * @param flags   first byte of data to parse
     * @param data    data to parse, first byte is already read!
     * @return
     * @throws InvalidPacketException
     */
    private QuicPacket createLongHeaderPacket(int flags, ByteBuffer data) throws InvalidPacketException {
        final int MIN_LONGHEADERPACKET_LENGTH = 1 + 4 + 1 + 0 + 1 + 0;
        if (1 + data.remaining() < MIN_LONGHEADERPACKET_LENGTH) {
            throw new InvalidPacketException("packet too short to be valid QUIC long header packet");
        }
        int version = data.getInt();

        // https://tools.ietf.org/html/draft-ietf-quic-transport-16#section-17.4:
        // "A Version Negotiation packet ... will appear to be a packet using the long header, but
        //  will be identified as a Version Negotiation packet based on the
        //  Version field having a value of 0."
        if (version == 0) {
            return new VersionNegotiationPacket(quicVersion);
        }
        // https://tools.ietf.org/html/draft-ietf-quic-transport-17#section-17.5
        // "An Initial packet uses long headers with a type value of 0x0."
        else if ((flags & 0xf0) == 0xc0) {  // 1100 0000
            return new InitialPacket(quicVersion);
        }
        // https://tools.ietf.org/html/draft-ietf-quic-transport-17#section-17.7
        // "A Retry packet uses a long packet header with a type value of 0x3"
        else if ((flags & 0xf0) == 0xf0) {  // 1111 0000
            // Retry packet....
            return new RetryPacket(quicVersion);
        }
        // https://tools.ietf.org/html/draft-ietf-quic-transport-17#section-17.6
        // "A Handshake packet uses long headers with a type value of 0x2."
        else if ((flags & 0xf0) == 0xe0) {  // 1110 0000
            return new HandshakePacket(quicVersion);
        }
        // https://tools.ietf.org/html/draft-ietf-quic-transport-17#section-17.2
        // "|  0x1 | 0-RTT Protected | Section 12.1 |"
        else if ((flags & 0xf0) == 0xd0) {  // 1101 0000
            // 0-RTT Protected
            // "It is used to carry "early"
            //   data from the client to the server as part of the first flight, prior
            //   to handshake completion."
            // As this library is client-only, this cannot happen.
            // When such a packet arrives, consider it to be caused by network corruption, so
            throw new InvalidPacketException();
        }
        else {
            // Should not happen, all cases should be covered above, but just in case...
            throw new RuntimeException();
        }
    }

    private void processPacket(Instant timeReceived, QuicPacket packet) {
        // TODO: strictly speaking, processing packet received event, which includes generating acks, should be done after processing the packet itself, see
        // https://tools.ietf.org/html/draft-ietf-quic-transport-18#section-13.1
        // "A packet MUST NOT be acknowledged until packet protection has been
        //   successfully removed and all frames contained in the packet have been
        //   processed."
        sender.processPacketReceived(packet);
        packet.accept(this, timeReceived);
    }

    private CryptoStream getCryptoStream(EncryptionLevel encryptionLevel) {
        // https://tools.ietf.org/html/draft-ietf-quic-transport-24#section-19.6
        // "There is a separate flow of cryptographic handshake data in each
        //   encryption level"
        if (cryptoStreams.size() <= encryptionLevel.ordinal()) {
            for (int i = encryptionLevel.ordinal() - cryptoStreams.size(); i >= 0; i--) {
                cryptoStreams.add(new CryptoStream(quicVersion, this, encryptionLevel, connectionSecrets, tlsState, log));
            }
        }
        return cryptoStreams.get(encryptionLevel.ordinal());
    }

    private byte[] createClientHello(String host, ECPublicKey publicKey, String alpnProtocol, boolean useEarlyData) {
        boolean compatibilityMode = false;
        byte[][] supportedCiphers = new byte[][]{ TlsConstants.TLS_AES_128_GCM_SHA256 };

        List<Extension> quicExtensions = new ArrayList<>();
        quicExtensions.add(new QuicTransportParametersExtension(quicVersion, transportParams));
        quicExtensions.add(new ApplicationLayerProtocolNegotiationExtension(alpnProtocol));
        if (useEarlyData) {
            quicExtensions.add(new EarlyDataExtension());
        }

        if (sessionTicket != null) {
            quicExtensions.add(new ClientHelloPreSharedKeyExtension(tlsState, sessionTicket));
        }

        ClientHello clientHello = new ClientHello(host, publicKey, compatibilityMode, supportedCiphers, quicExtensions);
        connectionSecrets.setClientRandom(clientHello.getClientRandom());
        return clientHello.getBytes();
    }

    @Override
    public void process(InitialPacket packet, Instant time) {
        destConnectionIds.replaceInitialConnectionId(packet.getSourceConnectionId());
        processFrames(packet, time);
        ignoreVersionNegotiation = true;
    }

    @Override
    public void process(HandshakePacket packet, Instant time) {
        processFrames(packet, time);
    }

    @Override
    public void process(LongHeaderPacket packet, Instant time) {
        processFrames(packet, time);
    }

    @Override
    public void process(ShortHeaderPacket packet, Instant time) {
        if (sourceConnectionIds.registerUsedConnectionId(packet.getDestinationConnectionId())) {
            // New connection id, not used before.
            // https://tools.ietf.org/html/draft-ietf-quic-transport-25#section-5.1.1
            // "If an endpoint provided fewer connection IDs than the
            //   peer's active_connection_id_limit, it MAY supply a new connection ID
            //   when it receives a packet with a previously unused connection ID."
            if (! sourceConnectionIds.limitReached()) {
                newConnectionIds(1, 0);
            }
        }
        processFrames(packet, time);
    }

    @Override
    public void process(VersionNegotiationPacket vnPacket, Instant time) {
        if (!ignoreVersionNegotiation && !vnPacket.getServerSupportedVersions().contains(quicVersion)) {
            log.info("Server doesn't support " + quicVersion + ", but only: " + ((VersionNegotiationPacket) vnPacket).getServerSupportedVersions().stream().map(v -> v.toString()).collect(Collectors.joining(", ")));
            throw new VersionNegotiationFailure();
        }
        else {
            // Must be a corrupted packet or sent because of a corrupted packet, so ignore.
            log.debug("Ignoring Version Negotiation packet");
        }
    }

    private volatile boolean processedRetryPacket = false;

    @Override
    public void process(RetryPacket packet, Instant time) {
        // https://tools.ietf.org/html/draft-ietf-quic-transport-18#section-17.2.5
        // "Clients MUST discard Retry packets that contain an Original
        //   Destination Connection ID field that does not match the Destination
        //   Connection ID from its Initial packet"
        if (packet.validateIntegrityTag(destConnectionIds.getCurrent())) {
            if (!processedRetryPacket) {
                // https://tools.ietf.org/html/draft-ietf-quic-transport-18#section-17.2.5
                // "A client MUST accept and process at most one Retry packet for each
                //   connection attempt.  After the client has received and processed an
                //   Initial or Retry packet from the server, it MUST discard any
                //   subsequent Retry packets that it receives."
                processedRetryPacket = true;

                token = packet.getRetryToken();
                byte[] destConnectionId = packet.getSourceConnectionId();
                destConnectionIds.replaceInitialConnectionId(destConnectionId);
                log.debug("Changing destination connection id into: " + bytesToHex(destConnectionId));
                generateInitialKeys();

                // https://tools.ietf.org/html/draft-ietf-quic-recovery-18#section-6.2.1.1
                // "A Retry or Version Negotiation packet causes a client to send another
                //   Initial packet, effectively restarting the connection process and
                //   resetting congestion control..."
                sender.getCongestionController().reset();

                startHandshake(applicationProtocol, false);
            } else {
                log.error("Ignoring RetryPacket, because already processed one.");
            }
        }
        else {
            log.error("Discarding Retry packet, because integrity tag is invalid.");
        }
    }

    void processFrames(QuicPacket packet, Instant timeReceived) {
        for (QuicFrame frame: packet.getFrames()) {
            if (frame instanceof CryptoFrame) {
                getCryptoStream(packet.getEncryptionLevel()).add((CryptoFrame) frame);
                log.receivedPacketInfo(getCryptoStream(packet.getEncryptionLevel()).toString());
            }
            else if (frame instanceof AckFrame) {
                if (peerTransportParams != null) {
                    ((AckFrame) frame).setDelayExponent(peerTransportParams.getAckDelayExponent());
                }
                sender.process(frame, packet.getPnSpace(), timeReceived);
            }
            else if (frame instanceof StreamFrame) {
                streamManager.process(frame, packet.getPnSpace(), timeReceived);
            }
            else if (frame instanceof MaxStreamDataFrame) {
                flowController.process(frame, packet.getPnSpace(), timeReceived);
            }
            else if (frame instanceof MaxDataFrame) {
                flowController.process(frame, packet.getPnSpace(), timeReceived);
            }
            else if (frame instanceof MaxStreamsFrame) {
                streamManager.process(frame, packet.getPnSpace(), timeReceived);
            }
            else if (frame instanceof NewConnectionIdFrame) {
                registerNewDestinationConnectionId((NewConnectionIdFrame) frame);
            }
            else if (frame instanceof RetireConnectionIdFrame) {
                retireSourceConnectionId((RetireConnectionIdFrame) frame);
            }
            else if (frame instanceof ConnectionCloseFrame) {
                ConnectionCloseFrame close = (ConnectionCloseFrame) frame;
                handlePeerClosing(close);
            }
            else if (frame instanceof PathChallengeFrame) {
                PathResponseFrame response = new PathResponseFrame(quicVersion, ((PathChallengeFrame) frame).getData());
                send(response, f -> {});
            }
            else if (frame instanceof HandshakeDoneFrame) {
                sender.stopRecovery(PnSpace.Handshake);
                synchronized (handshakeState) {
                    if (handshakeState.transitionAllowed(HandshakeState.Confirmed)) {
                        handshakeState = HandshakeState.Confirmed;
                        handshakeStateListeners.forEach(l -> l.handshakeStateChangedEvent(handshakeState));
                    } else {
                        log.debug("Handshake state cannot be set to Confirmed");
                    }
                }
                // TODO: discard handshake keys:
                // https://tools.ietf.org/html/draft-ietf-quic-tls-25#section-4.10.2
                // "An endpoint MUST discard its handshake keys when the TLS handshake is confirmed"
            }
            else {
                log.debug("Ignoring " + frame);
            }
        }
    }

    private void handleIOError(IOException e) {
        System.out.println("Fatal: IO error " + e);
        System.exit(1);
    }

    public QuicStream createStream(boolean bidirectional) {
        return streamManager.createStream(bidirectional);
    }

    public void close() {
        if (connectionState == Status.Closing || connectionState == Status.Draining) {
            log.debug("Already closing");
            return;
        }
        if (keepAliveActor != null) {
            keepAliveActor.shutdown();
        }
        sender.stop();
        connectionState = Status.Closing;
        streamManager.abortAll();
        send(new ConnectionCloseFrame(quicVersion), f -> {});

        int closingPeriod = 3 * sender.getPto();
        log.debug("closing/draining for " + closingPeriod + " ms");
        try {
            drainingSignal.await(closingPeriod, TimeUnit.MILLISECONDS);
        } catch (InterruptedException e) {}

        log.debug("leaving draining state (terminating)");
        terminate();
    }

    private void handlePeerClosing(ConnectionCloseFrame closing) {
        if (connectionState != Status.Closing) {
            if (closing.hasError()) {
                log.error("Connection closed by peer with " + determineClosingErrorMessage(closing));
            }
            else {
                log.info("Peer is closing");
            }
            // https://tools.ietf.org/html/draft-ietf-quic-transport-24#section-10.3
            // "An endpoint that receives a CONNECTION_CLOSE frame
            //   MAY send a single packet containing a CONNECTION_CLOSE frame before
            //   entering the draining state, using a CONNECTION_CLOSE frame and a
            //   NO_ERROR code if appropriate."
            if (connectionState == Status.Connected) {   // Only if we have Application keys  TODO: also when no Application keys available
                send(new ConnectionCloseFrame(quicVersion), f -> {});  // TODO: number of connection close packets sent should be limited.
            }
            else if (connectionState == Status.Handshaking) {
                connectionState = Status.HandshakeError;
                handshakeFinishedCondition.countDown();
            }
            connectionState = Status.Draining;
            // We're done!
            terminate();
        }
        else if (connectionState == Status.Closing) {
            if (closing.hasError()) {
                log.error("Peer confirmed closing with " + determineClosingErrorMessage(closing));
            }
            else {
                log.info("Peer confirmed closing; entering draining state.");
            }
            connectionState = Status.Draining;
            drainingSignal.countDown();
        }
    }

    private String determineClosingErrorMessage(ConnectionCloseFrame closing) {
        if (closing.hasTransportError()) {
            if (closing.hasTlsError()) {
                return "TLS error " + closing.getTlsError() + (closing.hasReasonPhrase()? ": " + closing.getReasonPhrase():"");
            }
            else {
                return "transport error " + closing.getErrorCode() + (closing.hasReasonPhrase()? ": " + closing.getReasonPhrase():"");
            }
        }
        else if (closing.hasApplicationProtocolError()) {
            return "application protocol error " + closing.getErrorCode() + (closing.hasReasonPhrase()? ": " + closing.getReasonPhrase():"");
        }
        else {
            return "";
        }
    }

    private void terminate() {
        sender.shutdown();
        receiver.shutdown();
        socket.close();
    }

    public void send(QuicFrame frame, Consumer<QuicFrame> lostFrameCallback) {
        QuicPacket packet = createPacket(App, frame);
        sender.send(packet, "application data", p -> lostFrameCallback.accept(p.getFrames().get(0)));
    }

    void send(QuicPacket packet, String logMessage) {
        if (logMessage == null) {
            logMessage = "application data";
        }
        sender.send(packet, logMessage, p -> {});
    }

    public void sendZeroRtt(QuicFrame frame, Consumer<QuicFrame> lostFrameCallback) {
        queuedZeroRttFrames.add(frame);
    }

    private void sendQueuedZeroRttFrames() {
        QuicPacket packet = createPacket(ZeroRTT, null);
        int currentSize = 0;
        for (QuicFrame frame: queuedZeroRttFrames) {
            if (currentSize + frame.getBytes().length < 1100) {
                packet.addFrame(frame);
                currentSize += frame.getBytes().length;
            }
            else {
                sender.send(packet, "0-RTT data", this::retransmitZeroRttData);
                packet = createPacket(ZeroRTT, frame);
                currentSize = frame.getBytes().length;
            }
        }
        if (!packet.getFrames().isEmpty()) {
                sender.send(packet, "0-RTT data", this::retransmitZeroRttData);
        }
        queuedZeroRttFrames.clear();
    }

    public void retransmitZeroRttData(QuicPacket zeroRttPacket) {
        QuicPacket oneRtt = createPacket(EncryptionLevel.App, null);
        for (QuicFrame frame: zeroRttPacket.getFrames()) {
            oneRtt.addFrame(frame);
        }
        sender.send(oneRtt, "1-rtt", this::retransmitZeroRttData);
    }

    public void slideFlowControlWindow(int size) {
        flowControlMax += size;
        if (flowControlMax - flowControlLastAdvertised > flowControlIncrement) {
            send(new MaxDataFrame(flowControlMax), f -> {});
            flowControlLastAdvertised = flowControlMax;
        }
    }

    public void changeAddress() {
        try {
            DatagramSocket newSocket = new DatagramSocket();
            sender.changeAddress(newSocket);
            receiver.changeAddress(newSocket);
            log.info("Changed local address to " + newSocket.getLocalPort());
        } catch (SocketException e) {
            // Fairly impossible, as we created a socket on an ephemeral port
            log.error("Changing local address failed", e);
        }
    }



    public int getMaxPacketSize() {
        // https://tools.ietf.org/html/draft-ietf-quic-transport-17#section-14.1:
        // "An endpoint SHOULD use Datagram Packetization Layer PMTU Discovery
        //   ([DPLPMTUD]) or implement Path MTU Discovery (PMTUD) [RFC1191]
        //   [RFC8201] ..."
        // "In the absence of these mechanisms, QUIC endpoints SHOULD NOT send IP
        //   packets larger than 1280 bytes.  Assuming the minimum IP header size,
        //   this results in a QUIC maximum packet size of 1232 bytes for IPv6 and
        //   1252 bytes for IPv4."
        // As it is not know (yet) whether running over IP4 or IP6, take the smallest of the two:
        return 1232;
    }

    public int getMaxShortHeaderPacketOverhead() {
        return 1  // flag byte
                + destConnectionIds.getConnectionIdlength()
                + 4  // max packet number size, in practice this will be mostly 1
                + 16 // encryption overhead
        ;
    }

    public TransportParameters getTransportParameters() {
        return transportParams;
    }

    public TransportParameters getPeerTransportParameters() {
        return peerTransportParams;
    }

    void setPeerTransportParameters(TransportParameters transportParameters) {
        peerTransportParams = transportParameters;
        if (flowController == null) {
            flowController = new FlowControl(peerTransportParams.getInitialMaxData(),
                    peerTransportParams.getInitialMaxStreamDataBidiLocal(),
                    peerTransportParams.getInitialMaxStreamDataBidiRemote(),
                    peerTransportParams.getInitialMaxStreamDataUni(),
                    log);
            streamManager.setFlowController(flowController);
        }
        else {
            // If the client has sent 0-rtt, the flow controller will already have been initialized with "remembered" values
            log.debug("Updating flow controller with new transport parameters");
            // TODO: this should be postponed until all 0-rtt packets are sent
            flowController.updateInitialValues(transportParameters);
        }

        streamManager.setInitialMaxStreamsBidi(peerTransportParams.getInitialMaxStreamsBidi());
        streamManager.setInitialMaxStreamsUni(peerTransportParams.getInitialMaxStreamsUni());

        sender.setReceiverMaxAckDelay(peerTransportParams.getMaxAckDelay());
        sourceConnectionIds.setActiveLimit(peerTransportParams.getActiveConnectionIdLimit());

        if (processedRetryPacket) {
            if (transportParameters.getOriginalConnectionId() == null ||
                    ! Arrays.equals(destConnectionIds.getOriginalConnectionId(), transportParameters.getOriginalConnectionId())) {
                signalConnectionError(QuicConstants.TransportErrorCode.TRANSPORT_PARAMETER_ERROR);
            }
        }
        else {
            if (transportParameters.getOriginalConnectionId() != null) {
                signalConnectionError(QuicConstants.TransportErrorCode.TRANSPORT_PARAMETER_ERROR);
            }
        }
    }

    void signalConnectionError(QuicConstants.TransportErrorCode transportError) {
        log.info("ConnectionError " + transportError);
        // TODO: close connection with a frame type of 0x1c
    }

    /**
     * Abort connection due to a fatal error in this client. No message is sent to peer; just inform client it's all over.
     * @param error  the exception that caused the trouble
     */
    void abortConnection(Throwable error) {
        if (error != null) {
            if (connectionState == Status.Handshaking) {
                connectionState = Status.HandshakeError;
            } else {
                connectionState = Status.Error;
            }
        }
        else {
            connectionState = Status.Closing;
        }

        if (error != null) {
            log.error("Aborting connection because of error", error);
        }
        handshakeFinishedCondition.countDown();
        terminate();
        streamManager.abortAll();
    }

    protected void registerNewDestinationConnectionId(NewConnectionIdFrame frame) {
        boolean addedNew = destConnectionIds.registerNewConnectionId(frame.getSequenceNr(), frame.getConnectionId());
        if (! addedNew) {
            // Already retired, notify peer
            retireDestinationConnectionId(frame.getSequenceNr());
        }
        if (frame.getRetirePriorTo() > 0) {
            // TODO:
            // https://tools.ietf.org/html/draft-ietf-quic-transport-25#section-19.15
            // "The Retire Prior To field MUST be less than or equal
            //   to the Sequence Number field.  Receiving a value greater than the
            //   Sequence Number MUST be treated as a connection error of type
            //   FRAME_ENCODING_ERROR."
            List<Integer> retired = destConnectionIds.retireAllBefore(frame.getRetirePriorTo());
            retired.forEach(retiredCid -> retireDestinationConnectionId(retiredCid));
            log.info("Peer requests to retire connection ids; switching to destination connection id ", destConnectionIds.getCurrent());
        }
    }

    // https://tools.ietf.org/html/draft-ietf-quic-transport-19#section-5.1.2
    // "An endpoint can change the connection ID it uses for a peer to
    //   another available one at any time during the connection. "
    public byte[] nextDestinationConnectionId() {
        byte[] newConnectionId = destConnectionIds.useNext();
        log.debug("Switching to next destination connection id: " + bytesToHex(newConnectionId));
        return newConnectionId;
    }

    public byte[][] newConnectionIds(int count, int retirePriorTo) {
        QuicPacket packet = createPacket(App, null);
        byte[][] newConnectionIds = new byte[count][];

        for (int i = 0; i < count; i++) {
            ConnectionIdInfo cid = sourceConnectionIds.generateNew();
            newConnectionIds[i] = cid.getConnectionId();
            log.debug("New generated source connection id", cid.getConnectionId());
            packet.addFrame(new NewConnectionIdFrame(quicVersion, cid.getSequenceNumber(), retirePriorTo, cid.getConnectionId()));
        }

        send(packet, "new connection id's");
        return newConnectionIds;
    }

    public void retireDestinationConnectionId(Integer sequenceNumber) {
        send(new RetireConnectionIdFrame(quicVersion, sequenceNumber), lostFrame -> retireDestinationConnectionId(sequenceNumber));
        destConnectionIds.retireConnectionId(sequenceNumber);
    }

    // https://tools.ietf.org/html/draft-ietf-quic-transport-22#section-19.16
    // "An endpoint sends a RETIRE_CONNECTION_ID frame (type=0x19) to
    //   indicate that it will no longer use a connection ID that was issued
    //   by its peer."
    private void retireSourceConnectionId(RetireConnectionIdFrame frame) {
        int sequenceNr = frame.getSequenceNr();
        // TODO:
        // https://tools.ietf.org/html/draft-ietf-quic-transport-25#section-19.16
        // "Receipt of a RETIRE_CONNECTION_ID frame containing a sequence number
        //   greater than any previously sent to the peer MUST be treated as a
        //   connection error of type PROTOCOL_VIOLATION."
        sourceConnectionIds.retireConnectionId(sequenceNr);
        // https://tools.ietf.org/html/draft-ietf-quic-transport-25#section-5.1.1
        // "An endpoint SHOULD supply a new connection ID when the peer retires a
        //   connection ID."
        if (! sourceConnectionIds.limitReached()) {
            newConnectionIds(1, 0);
        }
        else {
            log.debug("active connection id limit reached for peer, not sending new");
        }
    }

    public Statistics getStats() {
        return sender.getStats();
    }


    public byte[] getSourceConnectionId() {
        return sourceConnectionIds.getCurrent();
    }

    public Map<Integer, ConnectionIdInfo> getSourceConnectionIds() {
        return sourceConnectionIds.getAll();
    }

    public byte[] getDestinationConnectionId() {
        return destConnectionIds.getCurrent();
    }

    public Map<Integer, ConnectionIdInfo> getDestinationConnectionIds() {
        return destConnectionIds.getAll();
    }

    public void setServerStreamCallback(Consumer<QuicStream> streamProcessor) {
        streamManager.setServerStreamCallback(streamProcessor);
    }

    // For internal use only.
    public long getInitialMaxStreamData() {
        return transportParams.getInitialMaxStreamDataBidiLocal();
    }

    public void setMaxAllowedBidirectionalStreams(int max) {
        transportParams.setInitialMaxStreamsBidi(max);
    }

    public void setMaxAllowedUnidirectionalStreams(int max) {
        transportParams.setInitialMaxStreamsUni(max);
    }

    public void setDefaultStreamReceiveBufferSize(long size) {
        transportParams.setInitialMaxStreamData(size);
    }

    public FlowControl getFlowController() {
        return flowController;
    }

    public void addNewSessionTicket(NewSessionTicket tlsSessionTicket) {
       if (tlsSessionTicket.hasEarlyDataExtension()) {
            if (tlsSessionTicket.getEarlyDataMaxSize() != 0xffffffffL) {
                // https://tools.ietf.org/html/draft-ietf-quic-tls-24#section-4.5
                // "Servers MUST NOT send
                //   the "early_data" extension with a max_early_data_size set to any
                //   value other than 0xffffffff.  A client MUST treat receipt of a
                //   NewSessionTicket that contains an "early_data" extension with any
                //   other value as a connection error of type PROTOCOL_VIOLATION."
                log.error("Invalid quic new session ticket (invalid early data size); ignoring ticket.");
            }
        }
        newSessionTickets.add(new QuicSessionTicket(tlsSessionTicket, peerTransportParams));
    }

    public List<QuicSessionTicket> getNewSessionTickets() {
        return newSessionTickets;
    }

    public EarlyDataStatus getEarlyDataStatus() {
        return earlyDataStatus;
    }

    public void setEarlyDataStatus(EarlyDataStatus earlyDataStatus) {
        this.earlyDataStatus = earlyDataStatus;
    }

    public void addHandshakeStateListener(RecoveryManager recoveryManager) {
        handshakeStateListeners.add(recoveryManager);
    }

    public URI getUri() {
        try {
            return new URI("//" + host + ":" + port);
        } catch (URISyntaxException e) {
            // Impossible
            throw new IllegalStateException();
        }
    }

    public static Builder newBuilder() {
        return new BuilderImpl();
    }

    public interface Builder {
        QuicConnectionImpl build() throws SocketException, UnknownHostException;

        Builder connectTimeout​(Duration duration);

        Builder version​(Version version);

        Builder logger(Logger log);

        Builder sessionTicket(QuicSessionTicket ticket);

        Builder proxy(String host);

        Builder secrets(Path secretsFile);

        Builder uri(URI uri);

        Builder connectionIdLength(int length);

        Builder initialRtt(int initialRtt);
    }

    private static class BuilderImpl implements Builder {
        private String host;
        private int port;
        private QuicSessionTicket sessionTicket;
        private Version quicVersion = Version.getDefault();
        private Logger log;
        private String proxyHost;
        private Path secretsFile;
        private Integer initialRtt;
        private int connectionIdLength;

        @Override
        public QuicConnectionImpl build() throws SocketException, UnknownHostException {
            if (! quicVersion.atLeast(Version.IETF_draft_23)) {
                throw new IllegalArgumentException("Quic version " + quicVersion + " not supported");
            }
            if (host == null) {
                throw new IllegalStateException("Cannot create connection when URI is not set");
            }
            if (initialRtt != null && initialRtt < 1) {
                throw new IllegalArgumentException("Initial RTT must be larger than 0.");
            }
            return new QuicConnectionImpl(host, port, sessionTicket, quicVersion, log, proxyHost, secretsFile, initialRtt, connectionIdLength);
        }

        @Override
        public Builder connectTimeout​(Duration duration) {
            return this;
        }

        @Override
        public Builder version​(Version version) {
            quicVersion = version;
            return this;
        }

        @Override
        public Builder logger(Logger log) {
            this.log = log;
            return this;
        }

        @Override
        public Builder sessionTicket(QuicSessionTicket ticket) {
            sessionTicket = ticket;
            return this;
        }

        @Override
        public Builder proxy(String host) {
            proxyHost = host;
            return this;
        }

        @Override
        public Builder secrets(Path secretsFile) {
            this.secretsFile = secretsFile;
            return this;
        }

        @Override
        public Builder uri(URI uri) {
            host = uri.getHost();
            port = uri.getPort();
            return this;
        }

        @Override
        public Builder connectionIdLength(int length) {
            if (length < 0 || length > 20) {
                throw new IllegalArgumentException("Connection ID length must between 0 and 20.");
            }
            connectionIdLength = length;
            return this;
        }

        @Override
        public Builder initialRtt(int initialRtt) {
            this.initialRtt = initialRtt;
            return this;
        }
    }
}<|MERGE_RESOLUTION|>--- conflicted
+++ resolved
@@ -106,11 +106,7 @@
     private List<QuicFrame> queuedZeroRttFrames = new ArrayList<>();
 
 
-<<<<<<< HEAD
-    private QuicConnectionImpl(String host, int port, NewSessionTicket sessionTicket, Version quicVersion, Logger log, String proxyHost, Path secretsFile, Integer initialRtt, Integer cidLength) throws UnknownHostException, SocketException {
-=======
-    private QuicConnectionImpl(String host, int port, QuicSessionTicket sessionTicket, Version quicVersion, Logger log, String proxyHost, Path secretsFile, Integer initialRtt) throws UnknownHostException, SocketException {
->>>>>>> f13b84f8
+    private QuicConnectionImpl(String host, int port, QuicSessionTicket sessionTicket, Version quicVersion, Logger log, String proxyHost, Path secretsFile, Integer initialRtt, Integer cidLength) throws UnknownHostException, SocketException {
         log.info("Creating connection with " + host + ":" + port + " with " + quicVersion);
         this.host = host;
         this.port = port;
@@ -1139,7 +1135,7 @@
         private String proxyHost;
         private Path secretsFile;
         private Integer initialRtt;
-        private int connectionIdLength;
+        private Integer connectionIdLength;
 
         @Override
         public QuicConnectionImpl build() throws SocketException, UnknownHostException {
